--- conflicted
+++ resolved
@@ -27,13 +27,9 @@
    */
   runtimeEnv: {
     NODE_ENV: process.env.NODE_ENV,
-<<<<<<< HEAD
-    NEXT_PUBLIC_OPENROUTER_API_KEY: process.env.NEXT_PUBLIC_OPENROUTER_API_KEY,
-=======
     OPENAI_API_KEY: process.env.OPENAI_API_KEY,
     OPENAI_BASE_URL: process.env.OPENAI_BASE_URL,
-    // NEXT_PUBLIC_CLIENTVAR: process.env.NEXT_PUBLIC_CLIENTVAR,
->>>>>>> 1ca8a111
+    NEXT_PUBLIC_OPENROUTER_API_KEY: process.env.NEXT_PUBLIC_OPENROUTER_API_KEY,
   },
   /**
    * Run `build` or `dev` with `SKIP_ENV_VALIDATION` to skip env validation. This is especially
